--- conflicted
+++ resolved
@@ -60,11 +60,7 @@
 The first part of the configuration checks if the latest version of Emacs is running. EWS leverages some of the newest functionality, so you must install this version. Note that the expression or higher ~(< emacs-major-version 29)~ is in Polish notation. In Lisp, the operator is placed before the operands, unlike the more common infix notation, which places the operator between the operands, e.g. ~emacs-major-version < 29~. 
 
 #+begin_src elisp :exports none
-<<<<<<< HEAD
   ;; Emacs 29 available?
-=======
-  ;; Emacs 29 or higher?
->>>>>>> 886383ce
 #+end_src
 #+begin_src elisp
   (when (< emacs-major-version 29)
